--- conflicted
+++ resolved
@@ -219,7 +219,6 @@
         transaction.commit();
     }
 
-<<<<<<< HEAD
     public boolean readIgnoreConfidence() {
         Optional<byte[]> value = curator.getData(ignoreConfidencePath());
         if (!value.isPresent() || value.get().length == 0) {
@@ -232,7 +231,8 @@
         NestedTransaction transaction = new NestedTransaction();
         curator.set(ignoreConfidencePath(), ByteBuffer.allocate(Integer.BYTES).putInt(value ? 1 : 0).array());
         transaction.commit();
-=======
+    }
+
     public VersionStatus readVersionStatus() {
         Optional<byte[]> data = curator.getData(versionStatusPath());
         if (!data.isPresent() || data.get().length == 0) {
@@ -240,7 +240,6 @@
         }
         VersionStatusSerializer serializer = new VersionStatusSerializer();
         return serializer.fromSlime(SlimeUtils.jsonToSlime(data.get()));
->>>>>>> c0ec4816
     }
 
     public Optional<byte[]> readProvisionState(String provisionId) {
@@ -296,13 +295,11 @@
         return root.append("upgrader").append("upgradesPerMinute");
     }
 
-<<<<<<< HEAD
     private Path ignoreConfidencePath() {
         return root.append("upgrader").append("ignoreConfidence");
     }
-=======
+
     private Path versionStatusPath() { return root.append("versionStatus"); }
->>>>>>> c0ec4816
 
     private Path provisionStatePath() {
         return root.append("provisioning").append("states");
