--- conflicted
+++ resolved
@@ -1,39 +1,25 @@
 {
   "versions":[
     {
-      "version":"(ignore)",
-      "confidence":"high",
-      "commit":"(ignore)",
-      "date":0,
-      "controllerVersion":false,
-      "systemVersion":false,
-      "configServers":[
-
-      ],
-      "failingApplications":[
-
-      ],
-      "productionApplications":[
+      "version": "(ignore)",
+      "confidence": "high",
+      "commit": "(ignore)",
+      "date": 0,
+      "controllerVersion": false,
+      "systemVersion": false,
+      "configServers": [ ],
+      "failingApplications": [ ],
+      "productionApplications": [
         {
-<<<<<<< HEAD
           "tenant": "tenant1",
           "application": "application1",
           "instance": "default",
           "url": "http://localhost:8080/application/v4/tenant/tenant1/application/application1",
           "upgradePolicy": "default",
-          "upgrade": false,
-          "at": "(ignore)",
           "jobType": "production-corp-us-east-1"
-=======
-          "tenant":"tenant1",
-          "application":"application1",
-          "instance":"default",
-          "url":"http://localhost:8080/application/v4/tenant/tenant1/application/application1",
-          "upgradePolicy":"default"
->>>>>>> 4e368ed0
         }
       ],
-      "deployingApplications": []
+      "deployingApplications": [ ]
     },
     {
       "version":"(ignore)",
@@ -47,30 +33,26 @@
           "hostname":"config1.test"
         },
         {
-<<<<<<< HEAD
+          "hostname":"config2.test"
+        }
+      ],
+      "failingApplications":[
+        {
           "tenant": "tenant1",
           "application": "application1",
           "instance": "default",
           "url": "http://localhost:8080/application/v4/tenant/tenant1/application/application1",
           "upgradePolicy": "default",
-          "upgrade": true,
-          "at": "(ignore)",
           "jobType": "staging-test"
-=======
-          "hostname":"config2.test"
->>>>>>> 4e368ed0
         }
       ],
-      "failingApplications":[
+      "productionApplications":[
         {
-<<<<<<< HEAD
           "tenant": "tenant2",
           "application": "application2",
           "instance": "default",
           "url": "http://localhost:8080/application/v4/tenant/tenant2/application/application2",
           "upgradePolicy": "default",
-          "upgrade": true,
-          "at": "(ignore)",
           "jobType": "production-corp-us-east-1"
         }
       ],
@@ -81,32 +63,9 @@
           "instance": "default",
           "url": "http://localhost:8080/application/v4/tenant/tenant1/application/application1",
           "upgradePolicy": "default",
-          "upgrade": true,
-          "at": "(ignore)",
           "jobType": "staging-test"
-=======
-          "tenant":"tenant1",
-          "application":"application1",
-          "instance":"default",
-          "url":"http://localhost:8080/application/v4/tenant/tenant1/application/application1",
-          "upgradePolicy":"default",
-          "failingSince":"(ignore)"
->>>>>>> 4e368ed0
         }
-      ],
-      "productionApplications":[
-        {
-          "tenant":"tenant2",
-          "application":"application2",
-          "instance":"default",
-          "url":"http://localhost:8080/application/v4/tenant/tenant2/application/application2",
-          "upgradePolicy":"default"
-        }
-<<<<<<< HEAD
-      ],
-      "failingApplications": [],
-      "productionApplications": [],
-      "deployingApplications": []
+      ]
     },
     {
       "version": "(ignore)",
@@ -115,30 +74,10 @@
       "date": 0,
       "controllerVersion": true,
       "systemVersion": false,
-      "configServers": [],
-      "failingApplications": [],
-      "productionApplications": [],
-      "deployingApplications": []
-=======
-      ]
-    },
-    {
-      "version":"(ignore)",
-      "confidence":"normal",
-      "commit":"(ignore)",
-      "date":0,
-      "controllerVersion":true,
-      "systemVersion":false,
-      "configServers":[
-
-      ],
-      "failingApplications":[
-
-      ],
-      "productionApplications":[
-
-      ]
->>>>>>> 4e368ed0
+      "configServers": [ ],
+      "failingApplications": [ ],
+      "productionApplications": [ ],
+      "deployingApplications": [ ]
     }
   ]
 }